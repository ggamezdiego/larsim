--- conflicted
+++ resolved
@@ -473,20 +473,12 @@
 
       LOG_DEBUG("LArG4") << "now put the AuxDetSimTracks in the event";
 
-<<<<<<< HEAD
       const sim::AuxDetSimChannel adsc = auxDetReadout->GetAuxDetSimChannel();
       adCol->push_back(adsc);
-    
-    } // Loop over AuxDets
-        
-=======
-	    const sim::AuxDetSimChannel adsc = auxDetReadout->GetAuxDetSimChannel();
-	    adCol->push_back(adsc);
       auxDetReadout->clear();
 	
-	  } // Loop over AuxDets
+    } // Loop over AuxDets
 	
->>>>>>> d8ea25ff
     if (fdumpSimChannels) {
       mf::LogInfo out("DumpSimChannels");
       out << "Wires: " << scCol->size() << " channels with signal" << std::endl;
