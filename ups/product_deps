# The parent line must be the first non-comment line in the file 
# This line defines the product name and version
<<<<<<< HEAD
parent	larsim	v06_10_00_rc1
=======
parent	larsim	v06_03_06
>>>>>>> 853c172a
defaultqual	e10
#
fcldir  product_dir job
fwdir   product_dir G4
#
product         version
<<<<<<< HEAD
larevt		v06_10_00_rc1
marley		v0_9_5
=======
larevt		v06_02_02
marley		v0_9_5a
>>>>>>> 853c172a
genie_xsec      v2_10_6a 
genie_phyopt    v2_10_6 
larsoft_data    v1_01_00

cetbuildtools	v5_04_03	-	only_for_build
end_product_list

  
# e10  - with gcc 4.9.3 and -std=c++14
qualifier	larevt	 	genie_xsec		genie_phyopt	marley		larsoft_data	notes
e10:debug	e10:debug	defaultplusccmec	dkcharmtau	e10:debug	-nq-	
e10:opt		e10:opt		defaultplusccmec	dkcharmtau	e10:opt		-nq-	
e10:prof	e10:prof	defaultplusccmec	dkcharmtau	e10:prof	-nq-	
end_qualifier_list

# Preserve tabs and formatting in emacs and vi / vim:

### Local Variables:
### tab-width: 8
### End:<|MERGE_RESOLUTION|>--- conflicted
+++ resolved
@@ -1,23 +1,14 @@
 # The parent line must be the first non-comment line in the file 
 # This line defines the product name and version
-<<<<<<< HEAD
-parent	larsim	v06_10_00_rc1
-=======
 parent	larsim	v06_03_06
->>>>>>> 853c172a
 defaultqual	e10
 #
 fcldir  product_dir job
 fwdir   product_dir G4
 #
 product         version
-<<<<<<< HEAD
-larevt		v06_10_00_rc1
-marley		v0_9_5
-=======
 larevt		v06_02_02
 marley		v0_9_5a
->>>>>>> 853c172a
 genie_xsec      v2_10_6a 
 genie_phyopt    v2_10_6 
 larsoft_data    v1_01_00
