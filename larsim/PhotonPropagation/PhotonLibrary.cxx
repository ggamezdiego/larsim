
#include "art/Framework/Services/Registry/ServiceHandle.h"
#include "art/Framework/Services/Optional/TFileService.h"
#include "art/Framework/Services/Optional/TFileDirectory.h"

#include "larcore/Geometry/Geometry.h"

#include "larsim/PhotonPropagation/PhotonLibrary.h"
#include "larsim/Simulation/PhotonVoxels.h"
#include "messagefacility/MessageLogger/MessageLogger.h"

#include "TFile.h"
#include "TTree.h"
#include "TKey.h"
#include "TF1.h"

namespace phot{
  
  std::string const PhotonLibrary::OpChannelBranchName = "OpChannel";
  
  //------------------------------------------------------------

  PhotonLibrary::PhotonLibrary()
  {
    fLookupTable.clear();
    fReflLookupTable.clear();
    fReflTLookupTable.clear();
    fTimingParLookupTable.clear();
    fTimingParTF1LookupTable.clear();
  }

  
  //------------------------------------------------------------  

  PhotonLibrary::~PhotonLibrary()
  {
    fLookupTable.clear();
    fReflLookupTable.clear();
    fReflTLookupTable.clear();
    fTimingParLookupTable.clear();
    fTimingParTF1LookupTable.clear();
  }
  
  //------------------------------------------------------------
  
  void PhotonLibrary::StoreLibraryToFile(std::string LibraryFile, bool storeReflected, bool storeReflT0, size_t storeTiming) const
  {
    mf::LogInfo("PhotonLibrary") << "Writing photon library to input file: " << LibraryFile.c_str()<<std::endl;

    art::ServiceHandle<art::TFileService> tfs;

    TTree *tt = tfs->make<TTree>("PhotonLibraryData","PhotonLibraryData");
 
    
    Int_t     Voxel          = 0;
    Int_t     OpChannel      = 0;
    Float_t   Visibility     = 0;
    Float_t   ReflVisibility = 0;
    Float_t   ReflTfirst     = 0;
    Float_t   *timing_par = nullptr;

    tt->Branch("Voxel",      &Voxel,      "Voxel/I");
    tt->Branch(OpChannelBranchName.c_str(),  &OpChannel,  (OpChannelBranchName + "/I").c_str());
    tt->Branch("Visibility", &Visibility, "Visibility/F");

    if(storeTiming!=0)
    {
      if (!hasTiming()) {
        // if this happens, you need to call CreateEmptyLibrary() with storeReflected set true
        throw cet::exception("PhotonLibrary")
          << "StoreLibraryToFile() requested to store the time propagation distribution parameters, which was not simulated.";
      }
      tt->Branch("timing_par", timing_par, Form("timing_par[%i]/F",size_t2int(storeTiming)));
       if (fLookupTable.size() != fTimingParLookupTable.size())
        throw cet::exception(" Photon Library ") << "Time propagation lookup table is different size than Direct table \n"
                                                   << "this should not be happening. ";
    }

    if(storeReflected)
    {
      if (!hasReflected()) {
        // if this happens, you need to call CreateEmptyLibrary() with storeReflected set true
        throw cet::exception("PhotonLibrary")
          << "StoreLibraryToFile() requested to store reflected light, which was not simulated.";
      }
      tt->Branch("ReflVisibility", &ReflVisibility, "ReflVisibility/F");
      if (fLookupTable.size() != fReflLookupTable.size())
          throw cet::exception(" Photon Library ") << "Reflected light lookup table is different size than Direct table \n"
                                                   << "this should not be happening. ";
    }
    if(storeReflT0) {
      if (!hasReflectedT0()) {
        // if this happens, you need to call CreateEmptyLibrary() with storeReflectedT0 set true
        throw cet::exception("PhotonLibrary")
          << "StoreLibraryToFile() requested to store reflected light timing, which was not simulated.";
      }
      tt->Branch("ReflTfirst", &ReflTfirst, "ReflTfirst/F");
    }
    for(size_t ivox=0; ivox!= fNVoxels; ++ivox)
    {
      for(size_t ichan=0; ichan!= fNOpChannels; ++ichan)
      {
        Visibility = uncheckedAccess(ivox, ichan);
        if(storeReflected)
          ReflVisibility = uncheckedAccessRefl(ivox, ichan);
        if(storeReflT0)
          ReflTfirst = uncheckedAccessReflT(ivox, ichan);
	if(storeTiming!=0)
	{
	  for (size_t i =0; i<storeTiming; i++) timing_par[i] = uncheckedAccessTimingPar(ivox, ichan, i);
	  
	}
        if (Visibility > 0 || ReflVisibility > 0)
        {
          Voxel      = ivox;
          OpChannel  = ichan;
          // visibility(ies) is(are) already set
          tt->Fill();
        }
      }	
    }
  }


  //------------------------------------------------------------

  void PhotonLibrary::CreateEmptyLibrary(
    size_t NVoxels, size_t NOpChannels,
    bool storeReflected /* = false */,
    bool storeReflT0 /* = false */, 
    size_t storeTiming /* = false */
  ) {
    fLookupTable.clear();
    fReflLookupTable.clear();
    fReflTLookupTable.clear();
    fTimingParLookupTable.clear();
    fTimingParTF1LookupTable.clear();

    fNVoxels     = NVoxels;
    fNOpChannels = NOpChannels;

    fLookupTable.resize(LibrarySize());
    fHasReflected = storeReflected;
    if (storeReflected) fReflLookupTable.resize(LibrarySize());
    fHasReflectedT0 = storeReflT0;
    if (storeReflT0) fReflTLookupTable.resize(LibrarySize());
    fHasTiming = storeTiming;
    if (storeTiming!=0)
    {
	fTimingParLookupTable.resize(LibrarySize());
	fTimingParTF1LookupTable.resize(LibrarySize());
    }	
  }


  //------------------------------------------------------------

  void PhotonLibrary::LoadLibraryFromFile(std::string LibraryFile, size_t NVoxels, bool getReflected, bool getReflT0, size_t getTiming)
  {
    fLookupTable.clear();
    fReflLookupTable.clear();
    fReflTLookupTable.clear();
    fTimingParLookupTable.clear();
    fTimingParTF1LookupTable.clear();

    mf::LogInfo("PhotonLibrary") << "Reading photon library from input file: " << LibraryFile.c_str()<<std::endl;

    TFile *f = nullptr;
    TTree *tt = nullptr;
      
    try
      {
	f  =  TFile::Open(LibraryFile.c_str());
	tt =  (TTree*)f->Get("PhotonLibraryData");
        if (!tt) { // Library not in the top directory
            TKey *key = f->FindKeyAny("PhotonLibraryData");
            if (key) 
                tt = (TTree*)key->ReadObj();
            else {
                mf::LogError("PhotonLibrary") << "PhotonLibraryData not found in file" <<LibraryFile;
            }
        }
      }
    catch(...)
      {
	mf::LogError("PhotonLibrary") << "Error in ttree load, reading photon library: " << LibraryFile.c_str()<<std::endl;
      }

    
    Int_t     Voxel;
    Int_t     OpChannel;
    Float_t   Visibility;
    Float_t   ReflVisibility;
    Float_t   ReflTfirst;
    std::vector<Float_t>   timing_par;

    tt->SetBranchAddress("Voxel",      &Voxel);
    tt->SetBranchAddress("OpChannel",  &OpChannel);
    tt->SetBranchAddress("Visibility", &Visibility);

    fHasTiming = getTiming;

    fHasReflected = getReflected;
    if(getReflected)
      tt->SetBranchAddress("ReflVisibility", &ReflVisibility);
    fHasReflectedT0 = getReflT0;
    if(getReflT0)
      tt->SetBranchAddress("ReflTfirst", &ReflTfirst);
    
    fNVoxels     = NVoxels;
    fNOpChannels = PhotonLibrary::ExtractNOpChannels(tt); // EXPENSIVE!!!
<<<<<<< HEAD
    
    // with STL vectors, where `resize()` directly controls the allocation of
    // memory, reserving the space is redundant; not so with `util::LazyVector`,
    // where `resize()` never increases the memory
    fLookupTable.reserve(LibrarySize());
    fLookupTable.resize(LibrarySize());
    if(fHasTiming!=0)
    {
      fTimingParLookupTable.reserve(LibrarySize());
      fTimingParLookupTable.resize(LibrarySize());
      for(size_t k=0;k<LibrarySize();k++) fTimingParLookupTable[k].resize(getTiming,0);
    }
    if(fHasReflected) {
      fReflLookupTable.reserve(LibrarySize());
      fReflLookupTable.resize(LibrarySize());
    }
    if(fHasReflectedT0) {
      fReflTLookupTable.resize(LibrarySize());
      fReflTLookupTable.reserve(LibrarySize());
    }
=======

    if(fHasTiming!=0)
    {
      timing_par.resize(getTiming);
      tt->SetBranchAddress("timing_par", timing_par.data());
      fTimingParNParameters=fHasTiming;
      TNamed *n = (TNamed*)f->Get("fTimingParFormula");
      if(!n) mf::LogError("PhotonLibrary") <<"Error reading the photon propagation formula. Please check the photon library." << std::endl;
      fTimingParFormula = n->GetTitle();
      fTimingParTF1LookupTable.resize(LibrarySize());
      mf::LogInfo("PhotonLibrary") <<"Time parametrization is activated. Using the formula: "<<  fTimingParFormula << " with " << fTimingParNParameters << " parameters."<< std::endl;
    }

    fLookupTable.resize(LibrarySize(), 0.);

    if(fHasReflected)
      fReflLookupTable.resize(LibrarySize(), 0.);
    if(fHasReflectedT0)
      fReflTLookupTable.resize(LibrarySize(), 0.);
>>>>>>> 39109352
    
    size_t NEntries = tt->GetEntries();

    for(size_t i=0; i!=NEntries; ++i) {


      tt->GetEntry(i);

      // Set the visibility at this optical channel
      uncheckedAccess(Voxel, OpChannel) = Visibility;

      if(fHasReflected)
	uncheckedAccessRefl(Voxel, OpChannel) = ReflVisibility;
      if(fHasReflectedT0)
	uncheckedAccessReflT(Voxel, OpChannel) = ReflTfirst; 
      if(fHasTiming!=0)
      {
	TF1 timingfunction(Form("timing_%i_%i",Voxel,OpChannel),fTimingParFormula.c_str(),0,200);

	for (size_t k=0;k<fTimingParNParameters;k++)
        {
	  timingfunction.SetParameter(k,timing_par[k]);
        }

	uncheckedAccessTimingTF1(Voxel,OpChannel) = timingfunction;
      }
    } // for entries
    
    mf::LogInfo("PhotonLibrary") <<"Photon lookup table size : "<<  NVoxels << " voxels,  " << fNOpChannels<<" channels";

    try
      {
	f->Close();
      }
    catch(...)
      {
	mf::LogError("PhotonLibrary") << "Error in closing file : " << LibraryFile.c_str()<<std::endl;
      }

  }

  //----------------------------------------------------

  float PhotonLibrary::GetCount(size_t Voxel, size_t OpChannel) const
  { 
    if ((Voxel >= fNVoxels) || (OpChannel >= fNOpChannels))
      return 0;   
    else
      return uncheckedAccess(Voxel, OpChannel); 
  }
  //----------------------------------------------------

  float PhotonLibrary::GetTimingPar(size_t Voxel, size_t OpChannel, size_t parnum) const
  {
    if ((Voxel >= fNVoxels) || (OpChannel >= fNOpChannels))
      return 0;
    else
      return uncheckedAccessTimingPar(Voxel, OpChannel, parnum);
  }  //----------------------------------------------------

  float PhotonLibrary::GetReflCount(size_t Voxel, size_t OpChannel) const
  {
    if ((Voxel >= fNVoxels) || (OpChannel >= fNOpChannels))
      return 0;
    else
      return uncheckedAccessRefl(Voxel, OpChannel);
  }
  //----------------------------------------------------

  float PhotonLibrary::GetReflT0(size_t Voxel, size_t OpChannel) const
  {
    if ((Voxel >= fNVoxels) || (OpChannel >= fNOpChannels))
      return 0;
    else
      return uncheckedAccessReflT(Voxel, OpChannel);
  }

  //----------------------------------------------------

  void PhotonLibrary::SetCount(size_t Voxel, size_t OpChannel, float Count) 
  { 
    if ((Voxel >= fNVoxels) || (OpChannel >= fNOpChannels))
      mf::LogError("PhotonLibrary")<<"Error - attempting to set count in voxel " << Voxel<<" which is out of range"; 
    else
      uncheckedAccess(Voxel, OpChannel) = Count; 
  }
  //----------------------------------------------------

  void PhotonLibrary::SetTimingPar(size_t Voxel, size_t OpChannel, float Count, size_t parnum) 
  { 
    if ((Voxel >= fNVoxels) || (OpChannel >= fNOpChannels))
      mf::LogError("PhotonLibrary")<<"Error - attempting to set timing t0 count in voxel " << Voxel<<" which is out of range"; 
    else
      uncheckedAccessTimingPar(Voxel, OpChannel, parnum) = Count; 
  }
  //----------------------------------------------------

  void PhotonLibrary::SetTimingTF1(size_t Voxel, size_t OpChannel, TF1 func)
  {
    if ((Voxel >= fNVoxels) || (OpChannel >= fNOpChannels))
      mf::LogError("PhotonLibrary")<<"Error - attempting to set a propagation function in voxel " << Voxel<<" which is out of range";
    else
      uncheckedAccessTimingTF1(Voxel, OpChannel) = func;
  }
  //----------------------------------------------------


  void PhotonLibrary::SetReflCount(size_t Voxel, size_t OpChannel, float Count)
  {
    if ((Voxel >= fNVoxels) || (OpChannel >= fNOpChannels))
      mf::LogError("PhotonLibrary")<<"Error - attempting to set count in voxel " << Voxel<<" which is out of range";
    else
      uncheckedAccessRefl(Voxel, OpChannel) = Count;
  }
  //----------------------------------------------------

  void PhotonLibrary::SetReflT0(size_t Voxel, size_t OpChannel, float Count)
  {
    if ((Voxel >= fNVoxels) || (OpChannel >= fNOpChannels))
      mf::LogError("PhotonLibrary")<<"Error - attempting to set count in voxel " << Voxel<<" which is out of range";
    else
      uncheckedAccessReflT(Voxel, OpChannel) = Count;
  }

  //----------------------------------------------------

  float const* PhotonLibrary::GetCounts(size_t Voxel) const
  { 
    if (Voxel >= fNVoxels) return nullptr;
    else return fLookupTable.data_address(uncheckedIndex(Voxel, 0));
  }

  //----------------------------------------------------

  const std::vector<float>* PhotonLibrary::GetTimingPars(size_t Voxel) const
  { 
    if (Voxel >= fNVoxels) return nullptr;
    else return fTimingParLookupTable.data_address(uncheckedIndex(Voxel, 0));
  }

  //----------------------------------------------------

  TF1* const PhotonLibrary::GetTimingTF1s(size_t Voxel)
  {
    if (Voxel >= fNVoxels) return nullptr;
    else return fTimingParTF1LookupTable.data() + uncheckedIndex(Voxel, 0);
  }

  //----------------------------------------------------

  float const* PhotonLibrary::GetReflCounts(size_t Voxel) const
  {
    if (Voxel >= fNVoxels) return nullptr;
    else return fReflLookupTable.data_address(uncheckedIndex(Voxel, 0));
  }

  //----------------------------------------------------

  float const* PhotonLibrary::GetReflT0s(size_t Voxel) const
  {
    if (Voxel >= fNVoxels) return nullptr;
    else return fReflTLookupTable.data_address(uncheckedIndex(Voxel, 0));
  }

  //----------------------------------------------------
  
  size_t PhotonLibrary::ExtractNOpChannels(TTree* tree) {
    TBranch* channelBranch = tree->GetBranch(OpChannelBranchName.c_str());
    if (!channelBranch) {
      throw art::Exception(art::errors::NotFound)
        << "Tree '" << tree->GetName() << "' has no branch 'OpChannel'";
    }
    
    // fix a new local address for the branch
    char* oldAddress = channelBranch->GetAddress();
    Int_t channel;
    channelBranch->SetAddress(&channel);
    Int_t maxChannel = -1;
    
    // read all the channel values and pick the largest one
    Long64_t iEntry = 0;
    while (channelBranch->GetEntry(iEntry++)) {
      if (channel > maxChannel) maxChannel = channel;
    } // while
    
    LOG_DEBUG("PhotonLibrary")
      << "Detected highest channel to be " << maxChannel << " from " << iEntry
      << " tree entries";
    
    // restore the old branch address
    channelBranch->SetAddress(oldAddress);
    
    return size_t(maxChannel + 1);
    
  } // PhotonLibrary::ExtractNOpChannels()


  //----------------------------------------------------

}<|MERGE_RESOLUTION|>--- conflicted
+++ resolved
@@ -20,29 +20,6 @@
   
   //------------------------------------------------------------
 
-  PhotonLibrary::PhotonLibrary()
-  {
-    fLookupTable.clear();
-    fReflLookupTable.clear();
-    fReflTLookupTable.clear();
-    fTimingParLookupTable.clear();
-    fTimingParTF1LookupTable.clear();
-  }
-
-  
-  //------------------------------------------------------------  
-
-  PhotonLibrary::~PhotonLibrary()
-  {
-    fLookupTable.clear();
-    fReflLookupTable.clear();
-    fReflTLookupTable.clear();
-    fTimingParLookupTable.clear();
-    fTimingParTF1LookupTable.clear();
-  }
-  
-  //------------------------------------------------------------
-  
   void PhotonLibrary::StoreLibraryToFile(std::string LibraryFile, bool storeReflected, bool storeReflT0, size_t storeTiming) const
   {
     mf::LogInfo("PhotonLibrary") << "Writing photon library to input file: " << LibraryFile.c_str()<<std::endl;
@@ -147,8 +124,8 @@
     fHasTiming = storeTiming;
     if (storeTiming!=0)
     {
-	fTimingParLookupTable.resize(LibrarySize());
-	fTimingParTF1LookupTable.resize(LibrarySize());
+      fTimingParLookupTable.resize(LibrarySize());
+      fTimingParTF1LookupTable.resize(LibrarySize());
     }	
   }
 
@@ -183,7 +160,7 @@
       }
     catch(...)
       {
-	mf::LogError("PhotonLibrary") << "Error in ttree load, reading photon library: " << LibraryFile.c_str()<<std::endl;
+        throw cet::exception("PhotonLibrary") << "Error in ttree load, reading photon library: " << LibraryFile << "\n";
       }
 
     
@@ -209,31 +186,16 @@
     
     fNVoxels     = NVoxels;
     fNOpChannels = PhotonLibrary::ExtractNOpChannels(tt); // EXPENSIVE!!!
-<<<<<<< HEAD
     
     // with STL vectors, where `resize()` directly controls the allocation of
     // memory, reserving the space is redundant; not so with `util::LazyVector`,
     // where `resize()` never increases the memory
     fLookupTable.reserve(LibrarySize());
     fLookupTable.resize(LibrarySize());
+
     if(fHasTiming!=0)
     {
-      fTimingParLookupTable.reserve(LibrarySize());
-      fTimingParLookupTable.resize(LibrarySize());
-      for(size_t k=0;k<LibrarySize();k++) fTimingParLookupTable[k].resize(getTiming,0);
-    }
-    if(fHasReflected) {
-      fReflLookupTable.reserve(LibrarySize());
-      fReflLookupTable.resize(LibrarySize());
-    }
-    if(fHasReflectedT0) {
-      fReflTLookupTable.resize(LibrarySize());
-      fReflTLookupTable.reserve(LibrarySize());
-    }
-=======
-
-    if(fHasTiming!=0)
-    {
+      timing_par.reserve(getTiming);
       timing_par.resize(getTiming);
       tt->SetBranchAddress("timing_par", timing_par.data());
       fTimingParNParameters=fHasTiming;
@@ -243,14 +205,14 @@
       fTimingParTF1LookupTable.resize(LibrarySize());
       mf::LogInfo("PhotonLibrary") <<"Time parametrization is activated. Using the formula: "<<  fTimingParFormula << " with " << fTimingParNParameters << " parameters."<< std::endl;
     }
-
-    fLookupTable.resize(LibrarySize(), 0.);
-
-    if(fHasReflected)
-      fReflLookupTable.resize(LibrarySize(), 0.);
-    if(fHasReflectedT0)
-      fReflTLookupTable.resize(LibrarySize(), 0.);
->>>>>>> 39109352
+    if(fHasReflected) {
+      fReflLookupTable.reserve(LibrarySize());
+      fReflLookupTable.resize(LibrarySize());
+    }
+    if(fHasReflectedT0) {
+      fReflTLookupTable.resize(LibrarySize());
+      fReflTLookupTable.reserve(LibrarySize());
+    }
     
     size_t NEntries = tt->GetEntries();
 
@@ -268,6 +230,7 @@
 	uncheckedAccessReflT(Voxel, OpChannel) = ReflTfirst; 
       if(fHasTiming!=0)
       {
+        // TODO: use TF1::Copy
 	TF1 timingfunction(Form("timing_%i_%i",Voxel,OpChannel),fTimingParFormula.c_str(),0,200);
 
 	for (size_t k=0;k<fTimingParNParameters;k++)
@@ -287,7 +250,7 @@
       }
     catch(...)
       {
-	mf::LogError("PhotonLibrary") << "Error in closing file : " << LibraryFile.c_str()<<std::endl;
+	mf::LogError("PhotonLibrary") << "Error in closing file : " << LibraryFile;
       }
 
   }
@@ -393,10 +356,29 @@
 
   //----------------------------------------------------
 
-  TF1* const PhotonLibrary::GetTimingTF1s(size_t Voxel)
+  TF1* PhotonLibrary::GetTimingTF1s(size_t Voxel) const
   {
     if (Voxel >= fNVoxels) return nullptr;
-    else return fTimingParTF1LookupTable.data() + uncheckedIndex(Voxel, 0);
+    /*
+     * Sorry, Universe, but we can't undergo ROOT's bad design hell.
+     * TF1::GetRandom() is non-const member, because it uses some internal
+     * integral information which can be produced on the spot instead than
+     * always be present. That's called caching, it's Good, but it must not
+     * interfere with constantness of the interface (in fact, this is one of
+     * the few acceptable uses of `mutable` members).
+     * Because of this, this method can't return a constant `TF1`, therefore
+     * it can't be constant, therefore the underlying access returning a
+     * constant object is not acceptable.
+     * So I do the Bad thing.
+     * Plus I opened JIRA ROOT-9549
+     * (https://sft.its.cern.ch/jira/browse/ROOT-9549).
+     * After that is solved, this method should become:
+     * 
+     * TF1 const* PhotonLibrary::GetTimingTF1s(size_t Voxel) const
+     * 
+     * and the users should update their code accordingly.
+     */
+    else return const_cast<TF1*>(fTimingParTF1LookupTable.data_address(uncheckedIndex(Voxel, 0)));
   }
 
   //----------------------------------------------------
