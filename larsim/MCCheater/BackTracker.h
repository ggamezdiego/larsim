--- conflicted
+++ resolved
@@ -45,10 +45,6 @@
           const geo::GeometryCore* geom, const detinfo::DetectorClocks* detClock);
       BackTracker(const fhicl::ParameterSet& pSet, const cheat::ParticleInventory* partInv,
           const geo::GeometryCore* geom, const detinfo::DetectorClocks* detClock);
-<<<<<<< HEAD
-      ~BackTracker();
-=======
->>>>>>> 728f06e6
 
       template<typename Evt>
         void PrepEvent ( const Evt& evt );
